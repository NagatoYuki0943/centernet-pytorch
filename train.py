"""
自己的数据集一定要修改 classes_path
"""

#-------------------------------------#
#       对数据集进行训练
#-------------------------------------#
import datetime
import os

import numpy as np
import torch
import torch.backends.cudnn as cudnn
import torch.distributed as dist
import torch.optim as optim
from torch.utils.data import DataLoader
from functools import partial

from nets.centernet import CenterNet_HourglassNet, CenterNet_Resnet50, CenterNet_Efficientnet
from nets.centernet_training import get_lr_scheduler, set_optimizer_lr
from utils.callbacks import EvalCallback, LossHistory
from utils.dataloader import CenternetDataset, centernet_dataset_collate
from utils.utils import (download_weights, get_classes, seed_everything,
                         show_config, worker_init_fn)
from utils.utils_fit import fit_one_epoch

'''
训练自己的目标检测模型一定需要注意以下几点：
1、训练前仔细检查自己的格式是否满足要求，该库要求数据集格式为VOC格式，需要准备好的内容有输入图片和标签
   输入图片为.jpg图片，无需固定大小，传入训练前会自动进行resize。
   灰度图会自动转成RGB图片进行训练，无需自己修改。
   输入图片如果后缀非jpg，需要自己批量转成jpg后再开始训练。

   标签为.xml格式，文件中会有需要检测的目标信息，标签文件和输入图片文件相对应。

2、损失值的大小用于判断是否收敛，比较重要的是有收敛的趋势，即验证集损失不断下降，如果验证集损失基本上不改变的话，模型基本上就收敛了。
   损失值的具体大小并没有什么意义，大和小只在于损失的计算方式，并不是接近于0才好。如果想要让损失好看点，可以直接到对应的损失函数里面除上10000。
   训练过程中的损失值会保存在logs文件夹下的loss_%Y_%m_%d_%H_%M_%S文件夹中

3、训练好的权值文件保存在logs文件夹中，每个训练世代（Epoch）包含若干训练步长（Step），每个训练步长（Step）进行一次梯度下降。
   如果只是训练了几个Step是不会保存的，Epoch和Step的概念要捋清楚一下。
'''
if __name__ == "__main__":
    #---------------------------------#
    #   Cuda    是否使用Cuda
    #           没有GPU可以设置成False
    #---------------------------------#
    Cuda = True
    #----------------------------------------------#
    #   Seed    用于固定随机种子
    #           使得每次独立训练都可以获得一样的结果
    #----------------------------------------------#
    seed            = 11
    #---------------------------------------------------------------------#
    #   distributed     用于指定是否使用单机多卡分布式运行
    #                   终端指令仅支持Ubuntu。CUDA_VISIBLE_DEVICES用于在Ubuntu下指定显卡。
    #                   Windows系统下默认使用DP模式调用所有显卡，不支持DDP。
    #   DP模式：
    #       设置            distributed = False
    #       在终端中输入    CUDA_VISIBLE_DEVICES=0,1 python train.py
    #   DDP模式：
    #       设置            distributed = True
    #       在终端中输入    CUDA_VISIBLE_DEVICES=0,1 python -m torch.distributed.launch --nproc_per_node=2 train.py
    #---------------------------------------------------------------------#
    distributed     = False
    #---------------------------------------------------------------------#
    #   sync_bn     是否使用sync_bn，DDP模式多卡可用
    #---------------------------------------------------------------------#
    sync_bn         = False
    #---------------------------------------------------------------------#
    #   fp16        是否使用混合精度训练
    #               可减少约一半的显存、需要pytorch1.7.1以上
    #---------------------------------------------------------------------#
    fp16            = False
    #---------------------------------------------------------------------#
    #   classes_path    指向model_data下的txt，与自己训练的数据集相关
    #                   训练前一定要修改classes_path，使其对应自己的数据集
    #---------------------------------------------------------------------#
    classes_path    = 'model_data/voc_classes.txt'
    #----------------------------------------------------------------------------------------------------------------------------#
    #   权值文件的下载请看README,可以通过网盘下载。模型的 预训练权重 对不同数据集是通用的,因为特征是通用的。
    #   模型的 预训练权重 比较重要的部分是 主干特征提取网络的权值部分,用于进行特征提取。
    #   预训练权重对于99%的情况都必须要用,不用的话主干部分的权值太过随机,特征提取效果不明显,网络训练的结果也不会好
    #
    #   如果训练过程中存在中断训练的操作,可以将model_path设置成logs文件夹下的权值文件,将已经训练了一部分的权值再次载入。
    #   同时修改下方的 冻结阶段 或者 解冻阶段 的参数,来保证模型epoch的连续性。
    #
    #   当model_path = ''的时候不加载整个模型的权值。
    #
    #   此处使用的是整个模型的权重，因此是在train.py进行加载的，pretrain不影响此处的权值加载。
    #   如果想要让模型从主干的预训练权值开始训练，则设置model_path = ''，pretrain = True，此时仅加载主干。
    #   如果想要让模型从0开始训练，则设置model_path = ''，pretrain = Fasle，Freeze_Train = Fasle，此时从0开始训练，且没有冻结主干的过程。
    #
    #   一般来讲，网络从0开始的训练效果会很差，因为权值太过随机，特征提取效果不明显，因此非常、非常、非常不建议大家从0开始训练！
    #   如果一定要从0开始，可以了解imagenet数据集，首先训练分类模型，获得网络的主干部分权值，分类模型的 主干部分 和该模型通用，基于此进行训练。
    #----------------------------------------------------------------------------------------------------------------------------#
    model_path      = ''
    #------------------------------------------------------#
    #   input_shape     输入的shape大小，32的倍数
    #------------------------------------------------------#
    input_shape     = [512, 512]
    #-------------------------------------------#
    #   backbone        主干特征提取网络的选择
    #                   resnet50,hourglass,efficientnet_b0,efficientnet_b1,efficientnet_b2,efficientnet_b3,efficientnet_b4,efficientnet_b5,efficientnet_b6,efficientnet_b7
    #-------------------------------------------#
    backbone        = "efficientnet_b0"
    #----------------------------------------------------------------------------------------------------------------------------#
    #   pretrained      是否使用主干网络的预训练权重，此处使用的是主干的权重，因此是在模型构建的时候进行加载的。
    #                   如果设置了model_path，则主干的权值无需加载，pretrained的值无意义。
    #                   如果不设置model_path，pretrained = True，此时仅加载主干开始训练。
    #                   如果不设置model_path，pretrained = False，Freeze_Train = Fasle，此时从0开始训练，且没有冻结主干的过程。
    #----------------------------------------------------------------------------------------------------------------------------#
    pretrained      = True

    #----------------------------------------------------------------------------------------------------------------------------#
    #   训练分为两个阶段，分别是冻结阶段和解冻阶段。设置冻结阶段是为了满足机器性能不足的同学的训练需求。
    #   冻结训练需要的显存较小，显卡非常差的情况下，可设置Freeze_Epoch等于UnFreeze_Epoch，此时仅仅进行冻结训练。
    #
    #   在此提供若干参数设置建议，各位训练者根据自己的需求进行灵活调整：
    #   （一）从整个模型的预训练权重开始训练：
    #       Adam：
    #           Init_Epoch = 0，Freeze_Epoch = 50，UnFreeze_Epoch = 100，Freeze_Train = True，optimizer_type = 'adam'，Init_lr = 5e-4，weight_decay = 0。（冻结）
    #           Init_Epoch = 0，UnFreeze_Epoch = 100，Freeze_Train = False，optimizer_type = 'adam'，Init_lr = 5e-4，weight_decay = 0。（不冻结）
    #       SGD：
    #           Init_Epoch = 0，Freeze_Epoch = 50，UnFreeze_Epoch = 100，Freeze_Train = True，optimizer_type = 'sgd'，Init_lr = 1e-2，weight_decay = 4e-5。（冻结）
    #           Init_Epoch = 0，UnFreeze_Epoch = 100，Freeze_Train = False，optimizer_type = 'sgd'，Init_lr = 1e-2，weight_decay = 4e-5。（不冻结）
    #       其中：UnFreeze_Epoch可以在100-300之间调整。
    #   （二）从主干网络的预训练权重开始训练：
    #       Adam：
    #           Init_Epoch = 0，Freeze_Epoch = 50，UnFreeze_Epoch = 100，Freeze_Train = True，optimizer_type = 'adam'，Init_lr = 5e-4，weight_decay = 0。（冻结）
    #           Init_Epoch = 0，UnFreeze_Epoch = 100，Freeze_Train = False，optimizer_type = 'adam'，Init_lr = 5e-4，weight_decay = 0。（不冻结）
    #       SGD：
    #           Init_Epoch = 0，Freeze_Epoch = 50，UnFreeze_Epoch = 200，Freeze_Train = True，optimizer_type = 'sgd'，Init_lr = 1e-2，weight_decay = 4e-5。（冻结）
    #           Init_Epoch = 0，UnFreeze_Epoch = 200，Freeze_Train = False，optimizer_type = 'sgd'，Init_lr = 1e-2，weight_decay = 4e-5。（不冻结）
    #       其中：由于从主干网络的预训练权重开始训练，主干的权值不一定适合目标检测，需要更多的训练跳出局部最优解。
    #             UnFreeze_Epoch可以在200-300之间调整，YOLOV5和YOLOX均推荐使用300。
    #             Adam相较于SGD收敛的快一些。因此UnFreeze_Epoch理论上可以小一点，但依然推荐更多的Epoch。
    #   （三）batch_size的设置：
    #       在显卡能够接受的范围内，以大为好。显存不足与数据集大小无关，提示显存不足（OOM或者CUDA out of memory）请调小batch_size。
    #       受到BatchNorm层影响，batch_size最小为2，不能为1。
    #       正常情况下Freeze_batch_size建议为Unfreeze_batch_size的1-2倍。不建议设置的差距过大，因为关系到学习率的自动调整。
    #----------------------------------------------------------------------------------------------------------------------------#
    #------------------------------------------------------------------#
    #   冻结阶段训练参数
    #   此时模型的主干被冻结了，特征提取网络不发生改变
    #   占用的显存较小，仅对网络进行微调
    #   Init_Epoch          模型当前开始的训练世代，其值可以大于Freeze_Epoch，如设置：
    #                       Init_Epoch = 60、Freeze_Epoch = 50、UnFreeze_Epoch = 100
    #                       会跳过冻结阶段，直接从60代开始，并调整对应的学习率。
    #                       （断点续练时使用）
    #   Freeze_Epoch        模型冻结训练的Freeze_Epoch
    #                       (当Freeze_Train=False时失效)
    #   Freeze_batch_size   模型冻结训练的batch_size
    #                       (当Freeze_Train=False时失效)
    #------------------------------------------------------------------#
    Init_Epoch          = 0
    Freeze_Epoch        = 50
    Freeze_batch_size   = 16
    #------------------------------------------------------------------#
    #   解冻阶段训练参数
    #   此时模型的主干不被冻结了，特征提取网络会发生改变
    #   占用的显存较大，网络所有的参数都会发生改变
    #   UnFreeze_Epoch          模型总共训练的epoch
    #                           SGD需要更长的时间收敛，因此设置较大的UnFreeze_Epoch
    #                           Adam可以使用相对较小的UnFreeze_Epoch
    #   Unfreeze_batch_size     模型在解冻后的batch_size
    #------------------------------------------------------------------#
    UnFreeze_Epoch      = 100
    Unfreeze_batch_size = 8
    #------------------------------------------------------------------#
    #   Freeze_Train    是否进行冻结训练
    #                   默认先冻结主干训练后解冻训练。
    #------------------------------------------------------------------#
    Freeze_Train        = True

    #------------------------------------------------------------------#
    #   其它训练参数：学习率、优化器、学习率下降有关
    #------------------------------------------------------------------#
    #------------------------------------------------------------------#
    #   Init_lr         模型的最大学习率
    #                   当使用Adam优化器时建议设置  Init_lr=5e-4
    #                   当使用SGD优化器时建议设置   Init_lr=1e-2
    #   Min_lr          模型的最小学习率，默认为最大学习率的0.01
    #------------------------------------------------------------------#
    Init_lr             = 5e-4
    Min_lr              = Init_lr * 0.01
    #------------------------------------------------------------------#
    #   optimizer_type  使用到的优化器种类，可选的有adam、sgd
    #                   当使用Adam优化器时建议设置  Init_lr=5e-4
    #                   当使用SGD优化器时建议设置   Init_lr=1e-2
    #   momentum        优化器内部使用到的momentum参数
    #   weight_decay    权值衰减，可防止过拟合
    #                   adam会导致weight_decay错误，使用adam时建议设置为0。
    #------------------------------------------------------------------#
    optimizer_type      = "adam"
    momentum            = 0.9
    weight_decay        = 0
    #------------------------------------------------------------------#
    #   lr_decay_type   使用到的学习率下降方式，可选的有'step'、'cos'
    #------------------------------------------------------------------#
    lr_decay_type       = 'cos'
    #------------------------------------------------------------------#
    #   save_period     多少个epoch保存一次权值
    #------------------------------------------------------------------#
    save_period         = 5
    #------------------------------------------------------------------#
    #   save_dir        权值与日志文件保存的文件夹
    #------------------------------------------------------------------#
    save_dir            = 'logs'
    #------------------------------------------------------------------#
    #   eval_flag       是否在训练时进行评估，评估对象为验证集
    #                   安装pycocotools库后，评估体验更佳。
    #   eval_period     代表多少个epoch评估一次，不建议频繁的评估
    #                   评估需要消耗较多的时间，频繁评估会导致训练非常慢
    #   此处获得的mAP会与get_map.py获得的会有所不同，原因有二：
    #   （一）此处获得的mAP为验证集的mAP。
    #   （二）此处设置评估参数较为保守，目的是加快评估速度。
    #------------------------------------------------------------------#
    eval_flag           = True
    eval_period         = 5
    #------------------------------------------------------------------#
    #   num_workers     用于设置是否使用多线程读取数据，1代表关闭多线程
    #                   开启后会加快数据读取速度，但是会占用更多内存
    #                   在IO为瓶颈的时候再开启多线程，即GPU运算速度远大于读取图片的速度。
    #------------------------------------------------------------------#
    num_workers         = 4

    #------------------------------------------------------#
    #   train_annotation_path   训练图片路径和标签
    #   val_annotation_path     验证图片路径和标签
    #------------------------------------------------------#
    train_annotation_path   = '2007_train.txt'
    val_annotation_path     = '2007_val.txt'
<<<<<<< HEAD

=======
    
    seed_everything(seed)
>>>>>>> 8c2bcc27
    #------------------------------------------------------#
    #   设置用到的显卡
    #------------------------------------------------------#
    ngpus_per_node  = torch.cuda.device_count()
    if distributed:
        dist.init_process_group(backend="nccl")
        local_rank  = int(os.environ["LOCAL_RANK"])
        rank        = int(os.environ["RANK"])
        device      = torch.device("cuda", local_rank)
        if local_rank == 0:
            print(f"[{os.getpid()}] (rank = {rank}, local_rank = {local_rank}) training...")
            print("Gpu Device Count : ", ngpus_per_node)
    else:
        device          = torch.device('cuda' if torch.cuda.is_available() else 'cpu')
        local_rank      = 0
        rank            = 0

    #----------------------------------------------------#
    #   下载预训练权重
    #   efficientnet不用在这里下载预训练权重
    #----------------------------------------------------#
    if pretrained and "efficientnet" not in backbone:
        if distributed:
            if local_rank == 0:
                download_weights(backbone)
            dist.barrier()
        else:
            download_weights(backbone)

    #----------------------------------------------------#
    #   获取classes
    #----------------------------------------------------#
    class_names, num_classes = get_classes(classes_path)

    if backbone == "resnet50":
        model = CenterNet_Resnet50(num_classes, pretrained = pretrained)
    elif backbone == "hourglass":
        model = CenterNet_HourglassNet({'hm': num_classes, 'wh': 2, 'reg':2}, pretrained = pretrained)
    elif "efficientnet" in backbone:
        model = CenterNet_Efficientnet(num_classes, phi = backbone, pretrained = pretrained)
    if model_path != '':
        #------------------------------------------------------#
        #   权值文件请看README，百度网盘下载
        #------------------------------------------------------#
        if local_rank == 0:
            print('Load weights {}.'.format(model_path))

        #------------------------------------------------------#
        #   根据预训练权重的Key和模型的Key进行加载
        #------------------------------------------------------#
        model_dict      = model.state_dict()
        pretrained_dict = torch.load(model_path, map_location = device)
        load_key, no_load_key, temp_dict = [], [], {}
        for k, v in pretrained_dict.items():
            if k in model_dict.keys() and np.shape(model_dict[k]) == np.shape(v):
                temp_dict[k] = v
                load_key.append(k)
            else:
                no_load_key.append(k)
        model_dict.update(temp_dict)
        model.load_state_dict(model_dict)
        #------------------------------------------------------#
        #   显示没有匹配上的Key
        #------------------------------------------------------#
        if local_rank == 0:
            print("\nSuccessful Load Key:", str(load_key)[:500], "……\nSuccessful Load Key Num:", len(load_key))
            print("\nFail To Load Key:", str(no_load_key)[:500], "……\nFail To Load Key num:", len(no_load_key))
            print("\n\033[1;33;44m温馨提示，head部分没有载入是正常现象，Backbone部分没有载入是错误的。\033[0m")

    #----------------------#
    #   记录Loss
    #----------------------#
    if local_rank == 0:
        time_str        = datetime.datetime.strftime(datetime.datetime.now(),'%Y_%m_%d_%H_%M_%S')
        log_dir         = os.path.join(save_dir, "loss_" + str(time_str))
        loss_history    = LossHistory(log_dir, model, input_shape=input_shape)
    else:
        loss_history = None

    #------------------------------------------------------------------#
    #   torch 1.2不支持amp，建议使用torch 1.7.1及以上正确使用fp16
    #   因此torch1.2这里显示"could not be resolve"
    #------------------------------------------------------------------#
    if fp16:
        from torch.cuda.amp import GradScaler as GradScaler
        scaler = GradScaler()
    else:
        scaler = None

    model_train     = model.train()
    #----------------------------#
    #   多卡同步Bn
    #----------------------------#
    if sync_bn and ngpus_per_node > 1 and distributed:
        model_train = torch.nn.SyncBatchNorm.convert_sync_batchnorm(model_train)
    elif sync_bn:
        print("Sync_bn is not support in one gpu or not distributed.")

    if Cuda:
        if distributed:
            #----------------------------#
            #   多卡平行运行
            #----------------------------#
            model_train = model_train.cuda(local_rank)
            model_train = torch.nn.parallel.DistributedDataParallel(model_train, device_ids=[local_rank], find_unused_parameters=True)
        else:
            model_train = torch.nn.DataParallel(model)
            cudnn.benchmark = True
            model_train = model_train.cuda()

    #---------------------------#
    #   读取数据集对应的txt
    #---------------------------#
    with open(train_annotation_path) as f:
        train_lines = f.readlines()
    with open(val_annotation_path) as f:
        val_lines   = f.readlines()
    num_train   = len(train_lines)
    num_val     = len(val_lines)

    if local_rank == 0:
        show_config(
            classes_path = classes_path, model_path = model_path, input_shape = input_shape, \
            Init_Epoch = Init_Epoch, Freeze_Epoch = Freeze_Epoch, UnFreeze_Epoch = UnFreeze_Epoch, Freeze_batch_size = Freeze_batch_size, Unfreeze_batch_size = Unfreeze_batch_size, Freeze_Train = Freeze_Train, \
            Init_lr = Init_lr, Min_lr = Min_lr, optimizer_type = optimizer_type, momentum = momentum, lr_decay_type = lr_decay_type, \
            save_period = save_period, save_dir = save_dir, num_workers = num_workers, num_train = num_train, num_val = num_val
        )
        #---------------------------------------------------------#
        #   总训练世代指的是遍历全部数据的总次数
        #   总训练步长指的是梯度下降的总次数
        #   每个训练世代包含若干训练步长，每个训练步长进行一次梯度下降。
        #   此处仅建议最低训练世代，上不封顶，计算时只考虑了解冻部分
        #----------------------------------------------------------#
        wanted_step = 5e4 if optimizer_type == "sgd" else 1.5e4
        total_step  = num_train // Unfreeze_batch_size * UnFreeze_Epoch
        if total_step <= wanted_step:
            if num_train // Unfreeze_batch_size == 0:
                raise ValueError('数据集过小，无法进行训练，请扩充数据集。')
            wanted_epoch = wanted_step // (num_train // Unfreeze_batch_size) + 1
            print("\n\033[1;33;44m[Warning] 使用%s优化器时，建议将训练总步长设置到%d以上。\033[0m"%(optimizer_type, wanted_step))
            print("\033[1;33;44m[Warning] 本次运行的总训练数据量为%d，Unfreeze_batch_size为%d，共训练%d个Epoch，计算出总训练步长为%d。\033[0m"%(num_train, Unfreeze_batch_size, UnFreeze_Epoch, total_step))
            print("\033[1;33;44m[Warning] 由于总训练步长为%d，小于建议总步长%d，建议设置总世代为%d。\033[0m"%(total_step, wanted_step, wanted_epoch))

    #------------------------------------------------------#
    #   主干特征提取网络特征通用，冻结训练可以加快训练速度
    #   也可以在训练初期防止权值被破坏。
    #   Init_Epoch为起始世代
    #   Freeze_Epoch为冻结训练的世代
    #   UnFreeze_Epoch总训练世代
    #   提示OOM或者显存不足请调小Batch_size
    #------------------------------------------------------#
    if True:
        UnFreeze_flag = False
        #------------------------------------#
        #   冻结一定部分训练
        #------------------------------------#
        if Freeze_Train:
            model.freeze_backbone()

        #-------------------------------------------------------------------#
        #   如果不冻结训练的话，直接设置batch_size为Unfreeze_batch_size
        #-------------------------------------------------------------------#
        batch_size = Freeze_batch_size if Freeze_Train else Unfreeze_batch_size

        #-------------------------------------------------------------------#
        #   判断当前batch_size，自适应调整学习率
        #-------------------------------------------------------------------#
        nbs             = 64
        lr_limit_max    = 5e-4 if optimizer_type == 'adam' else 5e-2
        lr_limit_min    = 2.5e-4 if optimizer_type == 'adam' else 5e-4
        Init_lr_fit     = min(max(batch_size / nbs * Init_lr, lr_limit_min), lr_limit_max)
        Min_lr_fit      = min(max(batch_size / nbs * Min_lr, lr_limit_min * 1e-2), lr_limit_max * 1e-2)

        #---------------------------------------#
        #   根据optimizer_type选择优化器
        #---------------------------------------#
        optimizer = {
            'adam'  : optim.Adam(model.parameters(), Init_lr_fit, betas = (momentum, 0.999), weight_decay = weight_decay),
            'sgd'   : optim.SGD(model.parameters(), Init_lr_fit, momentum = momentum, nesterov=True, weight_decay = weight_decay)
        }[optimizer_type]

        #---------------------------------------#
        #   获得学习率下降的公式
        #---------------------------------------#
        lr_scheduler_func = get_lr_scheduler(lr_decay_type, Init_lr_fit, Min_lr_fit, UnFreeze_Epoch)

        #---------------------------------------#
        #   判断每一个世代的长度
        #---------------------------------------#
        epoch_step      = num_train // batch_size
        epoch_step_val  = num_val // batch_size

        if epoch_step == 0 or epoch_step_val == 0:
            raise ValueError("数据集过小，无法继续进行训练，请扩充数据集。")

        train_dataset   = CenternetDataset(train_lines, input_shape, num_classes, train = True)
        val_dataset     = CenternetDataset(val_lines, input_shape, num_classes, train = False)

        if distributed:
            train_sampler   = torch.utils.data.distributed.DistributedSampler(train_dataset, shuffle=True,)
            val_sampler     = torch.utils.data.distributed.DistributedSampler(val_dataset, shuffle=False,)
            batch_size      = batch_size // ngpus_per_node
            shuffle         = False
        else:
            train_sampler   = None
            val_sampler     = None
            shuffle         = True

        gen             = DataLoader(train_dataset, shuffle = shuffle, batch_size = batch_size, num_workers = num_workers, pin_memory=True,
                                    drop_last=True, collate_fn=centernet_dataset_collate, sampler=train_sampler, 
                                    worker_init_fn=partial(worker_init_fn, rank=rank, seed=seed))
        gen_val         = DataLoader(val_dataset  , shuffle = shuffle, batch_size = batch_size, num_workers = num_workers, pin_memory=True, 
                                    drop_last=True, collate_fn=centernet_dataset_collate, sampler=val_sampler, 
                                    worker_init_fn=partial(worker_init_fn, rank=rank, seed=seed))

        #----------------------#
        #   记录eval的map曲线
        #----------------------#
        if local_rank == 0:
            eval_callback   = EvalCallback(model, backbone, input_shape, class_names, num_classes, val_lines, log_dir, Cuda, \
                                            eval_flag=eval_flag, period=eval_period)
        else:
            eval_callback   = None

        #---------------------------------------#
        #   开始模型训练
        #---------------------------------------#
        for epoch in range(Init_Epoch, UnFreeze_Epoch):
            #---------------------------------------#
            #   如果模型有冻结学习部分
            #   则解冻，并设置参数
            #---------------------------------------#
            if epoch >= Freeze_Epoch and not UnFreeze_flag and Freeze_Train:
                batch_size = Unfreeze_batch_size

                #-------------------------------------------------------------------#
                #   判断当前batch_size，自适应调整学习率
                #-------------------------------------------------------------------#
                nbs             = 64
                lr_limit_max    = 5e-4 if optimizer_type == 'adam' else 5e-2
                lr_limit_min    = 2.5e-4 if optimizer_type == 'adam' else 5e-4
                Init_lr_fit     = min(max(batch_size / nbs * Init_lr, lr_limit_min), lr_limit_max)
                Min_lr_fit      = min(max(batch_size / nbs * Min_lr, lr_limit_min * 1e-2), lr_limit_max * 1e-2)
                #---------------------------------------#
                #   获得学习率下降的公式
                #---------------------------------------#
                lr_scheduler_func = get_lr_scheduler(lr_decay_type, Init_lr_fit, Min_lr_fit, UnFreeze_Epoch)

                model.unfreeze_backbone()

                epoch_step      = num_train // batch_size
                epoch_step_val  = num_val // batch_size

                if epoch_step == 0 or epoch_step_val == 0:
                    raise ValueError("数据集过小，无法继续进行训练，请扩充数据集。")

                if distributed:
                    batch_size = batch_size // ngpus_per_node

                gen             = DataLoader(train_dataset, shuffle = shuffle, batch_size = batch_size, num_workers = num_workers, pin_memory=True,
                                            drop_last=True, collate_fn=centernet_dataset_collate, sampler=train_sampler, 
                                            worker_init_fn=partial(worker_init_fn, rank=rank, seed=seed))
                gen_val         = DataLoader(val_dataset  , shuffle = shuffle, batch_size = batch_size, num_workers = num_workers, pin_memory=True, 
                                            drop_last=True, collate_fn=centernet_dataset_collate, sampler=val_sampler, 
                                            worker_init_fn=partial(worker_init_fn, rank=rank, seed=seed))

                UnFreeze_flag = True

            if distributed:
                train_sampler.set_epoch(epoch)

            set_optimizer_lr(optimizer, lr_scheduler_func, epoch)

            fit_one_epoch(model_train, model, loss_history, eval_callback, optimizer, epoch,
                    epoch_step, epoch_step_val, gen, gen_val, UnFreeze_Epoch, Cuda, fp16, scaler, backbone, save_period, save_dir, local_rank)

        if local_rank == 0:
            loss_history.writer.close()
<|MERGE_RESOLUTION|>--- conflicted
+++ resolved
@@ -1,517 +1,513 @@
-"""
-自己的数据集一定要修改 classes_path
-"""
-
-#-------------------------------------#
-#       对数据集进行训练
-#-------------------------------------#
-import datetime
-import os
-
-import numpy as np
-import torch
-import torch.backends.cudnn as cudnn
-import torch.distributed as dist
-import torch.optim as optim
-from torch.utils.data import DataLoader
-from functools import partial
-
-from nets.centernet import CenterNet_HourglassNet, CenterNet_Resnet50, CenterNet_Efficientnet
-from nets.centernet_training import get_lr_scheduler, set_optimizer_lr
-from utils.callbacks import EvalCallback, LossHistory
-from utils.dataloader import CenternetDataset, centernet_dataset_collate
-from utils.utils import (download_weights, get_classes, seed_everything,
-                         show_config, worker_init_fn)
-from utils.utils_fit import fit_one_epoch
-
-'''
-训练自己的目标检测模型一定需要注意以下几点：
-1、训练前仔细检查自己的格式是否满足要求，该库要求数据集格式为VOC格式，需要准备好的内容有输入图片和标签
-   输入图片为.jpg图片，无需固定大小，传入训练前会自动进行resize。
-   灰度图会自动转成RGB图片进行训练，无需自己修改。
-   输入图片如果后缀非jpg，需要自己批量转成jpg后再开始训练。
-
-   标签为.xml格式，文件中会有需要检测的目标信息，标签文件和输入图片文件相对应。
-
-2、损失值的大小用于判断是否收敛，比较重要的是有收敛的趋势，即验证集损失不断下降，如果验证集损失基本上不改变的话，模型基本上就收敛了。
-   损失值的具体大小并没有什么意义，大和小只在于损失的计算方式，并不是接近于0才好。如果想要让损失好看点，可以直接到对应的损失函数里面除上10000。
-   训练过程中的损失值会保存在logs文件夹下的loss_%Y_%m_%d_%H_%M_%S文件夹中
-
-3、训练好的权值文件保存在logs文件夹中，每个训练世代（Epoch）包含若干训练步长（Step），每个训练步长（Step）进行一次梯度下降。
-   如果只是训练了几个Step是不会保存的，Epoch和Step的概念要捋清楚一下。
-'''
-if __name__ == "__main__":
-    #---------------------------------#
-    #   Cuda    是否使用Cuda
-    #           没有GPU可以设置成False
-    #---------------------------------#
-    Cuda = True
-    #----------------------------------------------#
-    #   Seed    用于固定随机种子
-    #           使得每次独立训练都可以获得一样的结果
-    #----------------------------------------------#
-    seed            = 11
-    #---------------------------------------------------------------------#
-    #   distributed     用于指定是否使用单机多卡分布式运行
-    #                   终端指令仅支持Ubuntu。CUDA_VISIBLE_DEVICES用于在Ubuntu下指定显卡。
-    #                   Windows系统下默认使用DP模式调用所有显卡，不支持DDP。
-    #   DP模式：
-    #       设置            distributed = False
-    #       在终端中输入    CUDA_VISIBLE_DEVICES=0,1 python train.py
-    #   DDP模式：
-    #       设置            distributed = True
-    #       在终端中输入    CUDA_VISIBLE_DEVICES=0,1 python -m torch.distributed.launch --nproc_per_node=2 train.py
-    #---------------------------------------------------------------------#
-    distributed     = False
-    #---------------------------------------------------------------------#
-    #   sync_bn     是否使用sync_bn，DDP模式多卡可用
-    #---------------------------------------------------------------------#
-    sync_bn         = False
-    #---------------------------------------------------------------------#
-    #   fp16        是否使用混合精度训练
-    #               可减少约一半的显存、需要pytorch1.7.1以上
-    #---------------------------------------------------------------------#
-    fp16            = False
-    #---------------------------------------------------------------------#
-    #   classes_path    指向model_data下的txt，与自己训练的数据集相关
-    #                   训练前一定要修改classes_path，使其对应自己的数据集
-    #---------------------------------------------------------------------#
-    classes_path    = 'model_data/voc_classes.txt'
-    #----------------------------------------------------------------------------------------------------------------------------#
-    #   权值文件的下载请看README,可以通过网盘下载。模型的 预训练权重 对不同数据集是通用的,因为特征是通用的。
-    #   模型的 预训练权重 比较重要的部分是 主干特征提取网络的权值部分,用于进行特征提取。
-    #   预训练权重对于99%的情况都必须要用,不用的话主干部分的权值太过随机,特征提取效果不明显,网络训练的结果也不会好
-    #
-    #   如果训练过程中存在中断训练的操作,可以将model_path设置成logs文件夹下的权值文件,将已经训练了一部分的权值再次载入。
-    #   同时修改下方的 冻结阶段 或者 解冻阶段 的参数,来保证模型epoch的连续性。
-    #
-    #   当model_path = ''的时候不加载整个模型的权值。
-    #
-    #   此处使用的是整个模型的权重，因此是在train.py进行加载的，pretrain不影响此处的权值加载。
-    #   如果想要让模型从主干的预训练权值开始训练，则设置model_path = ''，pretrain = True，此时仅加载主干。
-    #   如果想要让模型从0开始训练，则设置model_path = ''，pretrain = Fasle，Freeze_Train = Fasle，此时从0开始训练，且没有冻结主干的过程。
-    #
-    #   一般来讲，网络从0开始的训练效果会很差，因为权值太过随机，特征提取效果不明显，因此非常、非常、非常不建议大家从0开始训练！
-    #   如果一定要从0开始，可以了解imagenet数据集，首先训练分类模型，获得网络的主干部分权值，分类模型的 主干部分 和该模型通用，基于此进行训练。
-    #----------------------------------------------------------------------------------------------------------------------------#
-    model_path      = ''
-    #------------------------------------------------------#
-    #   input_shape     输入的shape大小，32的倍数
-    #------------------------------------------------------#
-    input_shape     = [512, 512]
-    #-------------------------------------------#
-    #   backbone        主干特征提取网络的选择
-    #                   resnet50,hourglass,efficientnet_b0,efficientnet_b1,efficientnet_b2,efficientnet_b3,efficientnet_b4,efficientnet_b5,efficientnet_b6,efficientnet_b7
-    #-------------------------------------------#
-    backbone        = "efficientnet_b0"
-    #----------------------------------------------------------------------------------------------------------------------------#
-    #   pretrained      是否使用主干网络的预训练权重，此处使用的是主干的权重，因此是在模型构建的时候进行加载的。
-    #                   如果设置了model_path，则主干的权值无需加载，pretrained的值无意义。
-    #                   如果不设置model_path，pretrained = True，此时仅加载主干开始训练。
-    #                   如果不设置model_path，pretrained = False，Freeze_Train = Fasle，此时从0开始训练，且没有冻结主干的过程。
-    #----------------------------------------------------------------------------------------------------------------------------#
-    pretrained      = True
-
-    #----------------------------------------------------------------------------------------------------------------------------#
-    #   训练分为两个阶段，分别是冻结阶段和解冻阶段。设置冻结阶段是为了满足机器性能不足的同学的训练需求。
-    #   冻结训练需要的显存较小，显卡非常差的情况下，可设置Freeze_Epoch等于UnFreeze_Epoch，此时仅仅进行冻结训练。
-    #
-    #   在此提供若干参数设置建议，各位训练者根据自己的需求进行灵活调整：
-    #   （一）从整个模型的预训练权重开始训练：
-    #       Adam：
-    #           Init_Epoch = 0，Freeze_Epoch = 50，UnFreeze_Epoch = 100，Freeze_Train = True，optimizer_type = 'adam'，Init_lr = 5e-4，weight_decay = 0。（冻结）
-    #           Init_Epoch = 0，UnFreeze_Epoch = 100，Freeze_Train = False，optimizer_type = 'adam'，Init_lr = 5e-4，weight_decay = 0。（不冻结）
-    #       SGD：
-    #           Init_Epoch = 0，Freeze_Epoch = 50，UnFreeze_Epoch = 100，Freeze_Train = True，optimizer_type = 'sgd'，Init_lr = 1e-2，weight_decay = 4e-5。（冻结）
-    #           Init_Epoch = 0，UnFreeze_Epoch = 100，Freeze_Train = False，optimizer_type = 'sgd'，Init_lr = 1e-2，weight_decay = 4e-5。（不冻结）
-    #       其中：UnFreeze_Epoch可以在100-300之间调整。
-    #   （二）从主干网络的预训练权重开始训练：
-    #       Adam：
-    #           Init_Epoch = 0，Freeze_Epoch = 50，UnFreeze_Epoch = 100，Freeze_Train = True，optimizer_type = 'adam'，Init_lr = 5e-4，weight_decay = 0。（冻结）
-    #           Init_Epoch = 0，UnFreeze_Epoch = 100，Freeze_Train = False，optimizer_type = 'adam'，Init_lr = 5e-4，weight_decay = 0。（不冻结）
-    #       SGD：
-    #           Init_Epoch = 0，Freeze_Epoch = 50，UnFreeze_Epoch = 200，Freeze_Train = True，optimizer_type = 'sgd'，Init_lr = 1e-2，weight_decay = 4e-5。（冻结）
-    #           Init_Epoch = 0，UnFreeze_Epoch = 200，Freeze_Train = False，optimizer_type = 'sgd'，Init_lr = 1e-2，weight_decay = 4e-5。（不冻结）
-    #       其中：由于从主干网络的预训练权重开始训练，主干的权值不一定适合目标检测，需要更多的训练跳出局部最优解。
-    #             UnFreeze_Epoch可以在200-300之间调整，YOLOV5和YOLOX均推荐使用300。
-    #             Adam相较于SGD收敛的快一些。因此UnFreeze_Epoch理论上可以小一点，但依然推荐更多的Epoch。
-    #   （三）batch_size的设置：
-    #       在显卡能够接受的范围内，以大为好。显存不足与数据集大小无关，提示显存不足（OOM或者CUDA out of memory）请调小batch_size。
-    #       受到BatchNorm层影响，batch_size最小为2，不能为1。
-    #       正常情况下Freeze_batch_size建议为Unfreeze_batch_size的1-2倍。不建议设置的差距过大，因为关系到学习率的自动调整。
-    #----------------------------------------------------------------------------------------------------------------------------#
-    #------------------------------------------------------------------#
-    #   冻结阶段训练参数
-    #   此时模型的主干被冻结了，特征提取网络不发生改变
-    #   占用的显存较小，仅对网络进行微调
-    #   Init_Epoch          模型当前开始的训练世代，其值可以大于Freeze_Epoch，如设置：
-    #                       Init_Epoch = 60、Freeze_Epoch = 50、UnFreeze_Epoch = 100
-    #                       会跳过冻结阶段，直接从60代开始，并调整对应的学习率。
-    #                       （断点续练时使用）
-    #   Freeze_Epoch        模型冻结训练的Freeze_Epoch
-    #                       (当Freeze_Train=False时失效)
-    #   Freeze_batch_size   模型冻结训练的batch_size
-    #                       (当Freeze_Train=False时失效)
-    #------------------------------------------------------------------#
-    Init_Epoch          = 0
-    Freeze_Epoch        = 50
-    Freeze_batch_size   = 16
-    #------------------------------------------------------------------#
-    #   解冻阶段训练参数
-    #   此时模型的主干不被冻结了，特征提取网络会发生改变
-    #   占用的显存较大，网络所有的参数都会发生改变
-    #   UnFreeze_Epoch          模型总共训练的epoch
-    #                           SGD需要更长的时间收敛，因此设置较大的UnFreeze_Epoch
-    #                           Adam可以使用相对较小的UnFreeze_Epoch
-    #   Unfreeze_batch_size     模型在解冻后的batch_size
-    #------------------------------------------------------------------#
-    UnFreeze_Epoch      = 100
-    Unfreeze_batch_size = 8
-    #------------------------------------------------------------------#
-    #   Freeze_Train    是否进行冻结训练
-    #                   默认先冻结主干训练后解冻训练。
-    #------------------------------------------------------------------#
-    Freeze_Train        = True
-
-    #------------------------------------------------------------------#
-    #   其它训练参数：学习率、优化器、学习率下降有关
-    #------------------------------------------------------------------#
-    #------------------------------------------------------------------#
-    #   Init_lr         模型的最大学习率
-    #                   当使用Adam优化器时建议设置  Init_lr=5e-4
-    #                   当使用SGD优化器时建议设置   Init_lr=1e-2
-    #   Min_lr          模型的最小学习率，默认为最大学习率的0.01
-    #------------------------------------------------------------------#
-    Init_lr             = 5e-4
-    Min_lr              = Init_lr * 0.01
-    #------------------------------------------------------------------#
-    #   optimizer_type  使用到的优化器种类，可选的有adam、sgd
-    #                   当使用Adam优化器时建议设置  Init_lr=5e-4
-    #                   当使用SGD优化器时建议设置   Init_lr=1e-2
-    #   momentum        优化器内部使用到的momentum参数
-    #   weight_decay    权值衰减，可防止过拟合
-    #                   adam会导致weight_decay错误，使用adam时建议设置为0。
-    #------------------------------------------------------------------#
-    optimizer_type      = "adam"
-    momentum            = 0.9
-    weight_decay        = 0
-    #------------------------------------------------------------------#
-    #   lr_decay_type   使用到的学习率下降方式，可选的有'step'、'cos'
-    #------------------------------------------------------------------#
-    lr_decay_type       = 'cos'
-    #------------------------------------------------------------------#
-    #   save_period     多少个epoch保存一次权值
-    #------------------------------------------------------------------#
-    save_period         = 5
-    #------------------------------------------------------------------#
-    #   save_dir        权值与日志文件保存的文件夹
-    #------------------------------------------------------------------#
-    save_dir            = 'logs'
-    #------------------------------------------------------------------#
-    #   eval_flag       是否在训练时进行评估，评估对象为验证集
-    #                   安装pycocotools库后，评估体验更佳。
-    #   eval_period     代表多少个epoch评估一次，不建议频繁的评估
-    #                   评估需要消耗较多的时间，频繁评估会导致训练非常慢
-    #   此处获得的mAP会与get_map.py获得的会有所不同，原因有二：
-    #   （一）此处获得的mAP为验证集的mAP。
-    #   （二）此处设置评估参数较为保守，目的是加快评估速度。
-    #------------------------------------------------------------------#
-    eval_flag           = True
-    eval_period         = 5
-    #------------------------------------------------------------------#
-    #   num_workers     用于设置是否使用多线程读取数据，1代表关闭多线程
-    #                   开启后会加快数据读取速度，但是会占用更多内存
-    #                   在IO为瓶颈的时候再开启多线程，即GPU运算速度远大于读取图片的速度。
-    #------------------------------------------------------------------#
-    num_workers         = 4
-
-    #------------------------------------------------------#
-    #   train_annotation_path   训练图片路径和标签
-    #   val_annotation_path     验证图片路径和标签
-    #------------------------------------------------------#
-    train_annotation_path   = '2007_train.txt'
-    val_annotation_path     = '2007_val.txt'
-<<<<<<< HEAD
-
-=======
-    
-    seed_everything(seed)
->>>>>>> 8c2bcc27
-    #------------------------------------------------------#
-    #   设置用到的显卡
-    #------------------------------------------------------#
-    ngpus_per_node  = torch.cuda.device_count()
-    if distributed:
-        dist.init_process_group(backend="nccl")
-        local_rank  = int(os.environ["LOCAL_RANK"])
-        rank        = int(os.environ["RANK"])
-        device      = torch.device("cuda", local_rank)
-        if local_rank == 0:
-            print(f"[{os.getpid()}] (rank = {rank}, local_rank = {local_rank}) training...")
-            print("Gpu Device Count : ", ngpus_per_node)
-    else:
-        device          = torch.device('cuda' if torch.cuda.is_available() else 'cpu')
-        local_rank      = 0
-        rank            = 0
-
-    #----------------------------------------------------#
-    #   下载预训练权重
-    #   efficientnet不用在这里下载预训练权重
-    #----------------------------------------------------#
-    if pretrained and "efficientnet" not in backbone:
-        if distributed:
-            if local_rank == 0:
-                download_weights(backbone)
-            dist.barrier()
-        else:
-            download_weights(backbone)
-
-    #----------------------------------------------------#
-    #   获取classes
-    #----------------------------------------------------#
-    class_names, num_classes = get_classes(classes_path)
-
-    if backbone == "resnet50":
-        model = CenterNet_Resnet50(num_classes, pretrained = pretrained)
-    elif backbone == "hourglass":
-        model = CenterNet_HourglassNet({'hm': num_classes, 'wh': 2, 'reg':2}, pretrained = pretrained)
-    elif "efficientnet" in backbone:
-        model = CenterNet_Efficientnet(num_classes, phi = backbone, pretrained = pretrained)
-    if model_path != '':
-        #------------------------------------------------------#
-        #   权值文件请看README，百度网盘下载
-        #------------------------------------------------------#
-        if local_rank == 0:
-            print('Load weights {}.'.format(model_path))
-
-        #------------------------------------------------------#
-        #   根据预训练权重的Key和模型的Key进行加载
-        #------------------------------------------------------#
-        model_dict      = model.state_dict()
-        pretrained_dict = torch.load(model_path, map_location = device)
-        load_key, no_load_key, temp_dict = [], [], {}
-        for k, v in pretrained_dict.items():
-            if k in model_dict.keys() and np.shape(model_dict[k]) == np.shape(v):
-                temp_dict[k] = v
-                load_key.append(k)
-            else:
-                no_load_key.append(k)
-        model_dict.update(temp_dict)
-        model.load_state_dict(model_dict)
-        #------------------------------------------------------#
-        #   显示没有匹配上的Key
-        #------------------------------------------------------#
-        if local_rank == 0:
-            print("\nSuccessful Load Key:", str(load_key)[:500], "……\nSuccessful Load Key Num:", len(load_key))
-            print("\nFail To Load Key:", str(no_load_key)[:500], "……\nFail To Load Key num:", len(no_load_key))
-            print("\n\033[1;33;44m温馨提示，head部分没有载入是正常现象，Backbone部分没有载入是错误的。\033[0m")
-
-    #----------------------#
-    #   记录Loss
-    #----------------------#
-    if local_rank == 0:
-        time_str        = datetime.datetime.strftime(datetime.datetime.now(),'%Y_%m_%d_%H_%M_%S')
-        log_dir         = os.path.join(save_dir, "loss_" + str(time_str))
-        loss_history    = LossHistory(log_dir, model, input_shape=input_shape)
-    else:
-        loss_history = None
-
-    #------------------------------------------------------------------#
-    #   torch 1.2不支持amp，建议使用torch 1.7.1及以上正确使用fp16
-    #   因此torch1.2这里显示"could not be resolve"
-    #------------------------------------------------------------------#
-    if fp16:
-        from torch.cuda.amp import GradScaler as GradScaler
-        scaler = GradScaler()
-    else:
-        scaler = None
-
-    model_train     = model.train()
-    #----------------------------#
-    #   多卡同步Bn
-    #----------------------------#
-    if sync_bn and ngpus_per_node > 1 and distributed:
-        model_train = torch.nn.SyncBatchNorm.convert_sync_batchnorm(model_train)
-    elif sync_bn:
-        print("Sync_bn is not support in one gpu or not distributed.")
-
-    if Cuda:
-        if distributed:
-            #----------------------------#
-            #   多卡平行运行
-            #----------------------------#
-            model_train = model_train.cuda(local_rank)
-            model_train = torch.nn.parallel.DistributedDataParallel(model_train, device_ids=[local_rank], find_unused_parameters=True)
-        else:
-            model_train = torch.nn.DataParallel(model)
-            cudnn.benchmark = True
-            model_train = model_train.cuda()
-
-    #---------------------------#
-    #   读取数据集对应的txt
-    #---------------------------#
-    with open(train_annotation_path) as f:
-        train_lines = f.readlines()
-    with open(val_annotation_path) as f:
-        val_lines   = f.readlines()
-    num_train   = len(train_lines)
-    num_val     = len(val_lines)
-
-    if local_rank == 0:
-        show_config(
-            classes_path = classes_path, model_path = model_path, input_shape = input_shape, \
-            Init_Epoch = Init_Epoch, Freeze_Epoch = Freeze_Epoch, UnFreeze_Epoch = UnFreeze_Epoch, Freeze_batch_size = Freeze_batch_size, Unfreeze_batch_size = Unfreeze_batch_size, Freeze_Train = Freeze_Train, \
-            Init_lr = Init_lr, Min_lr = Min_lr, optimizer_type = optimizer_type, momentum = momentum, lr_decay_type = lr_decay_type, \
-            save_period = save_period, save_dir = save_dir, num_workers = num_workers, num_train = num_train, num_val = num_val
-        )
-        #---------------------------------------------------------#
-        #   总训练世代指的是遍历全部数据的总次数
-        #   总训练步长指的是梯度下降的总次数
-        #   每个训练世代包含若干训练步长，每个训练步长进行一次梯度下降。
-        #   此处仅建议最低训练世代，上不封顶，计算时只考虑了解冻部分
-        #----------------------------------------------------------#
-        wanted_step = 5e4 if optimizer_type == "sgd" else 1.5e4
-        total_step  = num_train // Unfreeze_batch_size * UnFreeze_Epoch
-        if total_step <= wanted_step:
-            if num_train // Unfreeze_batch_size == 0:
-                raise ValueError('数据集过小，无法进行训练，请扩充数据集。')
-            wanted_epoch = wanted_step // (num_train // Unfreeze_batch_size) + 1
-            print("\n\033[1;33;44m[Warning] 使用%s优化器时，建议将训练总步长设置到%d以上。\033[0m"%(optimizer_type, wanted_step))
-            print("\033[1;33;44m[Warning] 本次运行的总训练数据量为%d，Unfreeze_batch_size为%d，共训练%d个Epoch，计算出总训练步长为%d。\033[0m"%(num_train, Unfreeze_batch_size, UnFreeze_Epoch, total_step))
-            print("\033[1;33;44m[Warning] 由于总训练步长为%d，小于建议总步长%d，建议设置总世代为%d。\033[0m"%(total_step, wanted_step, wanted_epoch))
-
-    #------------------------------------------------------#
-    #   主干特征提取网络特征通用，冻结训练可以加快训练速度
-    #   也可以在训练初期防止权值被破坏。
-    #   Init_Epoch为起始世代
-    #   Freeze_Epoch为冻结训练的世代
-    #   UnFreeze_Epoch总训练世代
-    #   提示OOM或者显存不足请调小Batch_size
-    #------------------------------------------------------#
-    if True:
-        UnFreeze_flag = False
-        #------------------------------------#
-        #   冻结一定部分训练
-        #------------------------------------#
-        if Freeze_Train:
-            model.freeze_backbone()
-
-        #-------------------------------------------------------------------#
-        #   如果不冻结训练的话，直接设置batch_size为Unfreeze_batch_size
-        #-------------------------------------------------------------------#
-        batch_size = Freeze_batch_size if Freeze_Train else Unfreeze_batch_size
-
-        #-------------------------------------------------------------------#
-        #   判断当前batch_size，自适应调整学习率
-        #-------------------------------------------------------------------#
-        nbs             = 64
-        lr_limit_max    = 5e-4 if optimizer_type == 'adam' else 5e-2
-        lr_limit_min    = 2.5e-4 if optimizer_type == 'adam' else 5e-4
-        Init_lr_fit     = min(max(batch_size / nbs * Init_lr, lr_limit_min), lr_limit_max)
-        Min_lr_fit      = min(max(batch_size / nbs * Min_lr, lr_limit_min * 1e-2), lr_limit_max * 1e-2)
-
-        #---------------------------------------#
-        #   根据optimizer_type选择优化器
-        #---------------------------------------#
-        optimizer = {
-            'adam'  : optim.Adam(model.parameters(), Init_lr_fit, betas = (momentum, 0.999), weight_decay = weight_decay),
-            'sgd'   : optim.SGD(model.parameters(), Init_lr_fit, momentum = momentum, nesterov=True, weight_decay = weight_decay)
-        }[optimizer_type]
-
-        #---------------------------------------#
-        #   获得学习率下降的公式
-        #---------------------------------------#
-        lr_scheduler_func = get_lr_scheduler(lr_decay_type, Init_lr_fit, Min_lr_fit, UnFreeze_Epoch)
-
-        #---------------------------------------#
-        #   判断每一个世代的长度
-        #---------------------------------------#
-        epoch_step      = num_train // batch_size
-        epoch_step_val  = num_val // batch_size
-
-        if epoch_step == 0 or epoch_step_val == 0:
-            raise ValueError("数据集过小，无法继续进行训练，请扩充数据集。")
-
-        train_dataset   = CenternetDataset(train_lines, input_shape, num_classes, train = True)
-        val_dataset     = CenternetDataset(val_lines, input_shape, num_classes, train = False)
-
-        if distributed:
-            train_sampler   = torch.utils.data.distributed.DistributedSampler(train_dataset, shuffle=True,)
-            val_sampler     = torch.utils.data.distributed.DistributedSampler(val_dataset, shuffle=False,)
-            batch_size      = batch_size // ngpus_per_node
-            shuffle         = False
-        else:
-            train_sampler   = None
-            val_sampler     = None
-            shuffle         = True
-
-        gen             = DataLoader(train_dataset, shuffle = shuffle, batch_size = batch_size, num_workers = num_workers, pin_memory=True,
-                                    drop_last=True, collate_fn=centernet_dataset_collate, sampler=train_sampler, 
-                                    worker_init_fn=partial(worker_init_fn, rank=rank, seed=seed))
-        gen_val         = DataLoader(val_dataset  , shuffle = shuffle, batch_size = batch_size, num_workers = num_workers, pin_memory=True, 
-                                    drop_last=True, collate_fn=centernet_dataset_collate, sampler=val_sampler, 
-                                    worker_init_fn=partial(worker_init_fn, rank=rank, seed=seed))
-
-        #----------------------#
-        #   记录eval的map曲线
-        #----------------------#
-        if local_rank == 0:
-            eval_callback   = EvalCallback(model, backbone, input_shape, class_names, num_classes, val_lines, log_dir, Cuda, \
-                                            eval_flag=eval_flag, period=eval_period)
-        else:
-            eval_callback   = None
-
-        #---------------------------------------#
-        #   开始模型训练
-        #---------------------------------------#
-        for epoch in range(Init_Epoch, UnFreeze_Epoch):
-            #---------------------------------------#
-            #   如果模型有冻结学习部分
-            #   则解冻，并设置参数
-            #---------------------------------------#
-            if epoch >= Freeze_Epoch and not UnFreeze_flag and Freeze_Train:
-                batch_size = Unfreeze_batch_size
-
-                #-------------------------------------------------------------------#
-                #   判断当前batch_size，自适应调整学习率
-                #-------------------------------------------------------------------#
-                nbs             = 64
-                lr_limit_max    = 5e-4 if optimizer_type == 'adam' else 5e-2
-                lr_limit_min    = 2.5e-4 if optimizer_type == 'adam' else 5e-4
-                Init_lr_fit     = min(max(batch_size / nbs * Init_lr, lr_limit_min), lr_limit_max)
-                Min_lr_fit      = min(max(batch_size / nbs * Min_lr, lr_limit_min * 1e-2), lr_limit_max * 1e-2)
-                #---------------------------------------#
-                #   获得学习率下降的公式
-                #---------------------------------------#
-                lr_scheduler_func = get_lr_scheduler(lr_decay_type, Init_lr_fit, Min_lr_fit, UnFreeze_Epoch)
-
-                model.unfreeze_backbone()
-
-                epoch_step      = num_train // batch_size
-                epoch_step_val  = num_val // batch_size
-
-                if epoch_step == 0 or epoch_step_val == 0:
-                    raise ValueError("数据集过小，无法继续进行训练，请扩充数据集。")
-
-                if distributed:
-                    batch_size = batch_size // ngpus_per_node
-
-                gen             = DataLoader(train_dataset, shuffle = shuffle, batch_size = batch_size, num_workers = num_workers, pin_memory=True,
-                                            drop_last=True, collate_fn=centernet_dataset_collate, sampler=train_sampler, 
-                                            worker_init_fn=partial(worker_init_fn, rank=rank, seed=seed))
-                gen_val         = DataLoader(val_dataset  , shuffle = shuffle, batch_size = batch_size, num_workers = num_workers, pin_memory=True, 
-                                            drop_last=True, collate_fn=centernet_dataset_collate, sampler=val_sampler, 
-                                            worker_init_fn=partial(worker_init_fn, rank=rank, seed=seed))
-
-                UnFreeze_flag = True
-
-            if distributed:
-                train_sampler.set_epoch(epoch)
-
-            set_optimizer_lr(optimizer, lr_scheduler_func, epoch)
-
-            fit_one_epoch(model_train, model, loss_history, eval_callback, optimizer, epoch,
-                    epoch_step, epoch_step_val, gen, gen_val, UnFreeze_Epoch, Cuda, fp16, scaler, backbone, save_period, save_dir, local_rank)
-
-        if local_rank == 0:
-            loss_history.writer.close()
+"""
+自己的数据集一定要修改 classes_path
+"""
+
+#-------------------------------------#
+#       对数据集进行训练
+#-------------------------------------#
+import datetime
+import os
+
+import numpy as np
+import torch
+import torch.backends.cudnn as cudnn
+import torch.distributed as dist
+import torch.optim as optim
+from torch.utils.data import DataLoader
+from functools import partial
+
+from nets.centernet import CenterNet_HourglassNet, CenterNet_Resnet50, CenterNet_Efficientnet
+from nets.centernet_training import get_lr_scheduler, set_optimizer_lr
+from utils.callbacks import EvalCallback, LossHistory
+from utils.dataloader import CenternetDataset, centernet_dataset_collate
+from utils.utils import (download_weights, get_classes, seed_everything,
+                         show_config, worker_init_fn)
+from utils.utils_fit import fit_one_epoch
+
+'''
+训练自己的目标检测模型一定需要注意以下几点：
+1、训练前仔细检查自己的格式是否满足要求，该库要求数据集格式为VOC格式，需要准备好的内容有输入图片和标签
+   输入图片为.jpg图片，无需固定大小，传入训练前会自动进行resize。
+   灰度图会自动转成RGB图片进行训练，无需自己修改。
+   输入图片如果后缀非jpg，需要自己批量转成jpg后再开始训练。
+
+   标签为.xml格式，文件中会有需要检测的目标信息，标签文件和输入图片文件相对应。
+
+2、损失值的大小用于判断是否收敛，比较重要的是有收敛的趋势，即验证集损失不断下降，如果验证集损失基本上不改变的话，模型基本上就收敛了。
+   损失值的具体大小并没有什么意义，大和小只在于损失的计算方式，并不是接近于0才好。如果想要让损失好看点，可以直接到对应的损失函数里面除上10000。
+   训练过程中的损失值会保存在logs文件夹下的loss_%Y_%m_%d_%H_%M_%S文件夹中
+
+3、训练好的权值文件保存在logs文件夹中，每个训练世代（Epoch）包含若干训练步长（Step），每个训练步长（Step）进行一次梯度下降。
+   如果只是训练了几个Step是不会保存的，Epoch和Step的概念要捋清楚一下。
+'''
+if __name__ == "__main__":
+    #---------------------------------#
+    #   Cuda    是否使用Cuda
+    #           没有GPU可以设置成False
+    #---------------------------------#
+    Cuda = True
+    #----------------------------------------------#
+    #   Seed    用于固定随机种子
+    #           使得每次独立训练都可以获得一样的结果
+    #----------------------------------------------#
+    seed            = 11
+    #---------------------------------------------------------------------#
+    #   distributed     用于指定是否使用单机多卡分布式运行
+    #                   终端指令仅支持Ubuntu。CUDA_VISIBLE_DEVICES用于在Ubuntu下指定显卡。
+    #                   Windows系统下默认使用DP模式调用所有显卡，不支持DDP。
+    #   DP模式：
+    #       设置            distributed = False
+    #       在终端中输入    CUDA_VISIBLE_DEVICES=0,1 python train.py
+    #   DDP模式：
+    #       设置            distributed = True
+    #       在终端中输入    CUDA_VISIBLE_DEVICES=0,1 python -m torch.distributed.launch --nproc_per_node=2 train.py
+    #---------------------------------------------------------------------#
+    distributed     = False
+    #---------------------------------------------------------------------#
+    #   sync_bn     是否使用sync_bn，DDP模式多卡可用
+    #---------------------------------------------------------------------#
+    sync_bn         = False
+    #---------------------------------------------------------------------#
+    #   fp16        是否使用混合精度训练
+    #               可减少约一半的显存、需要pytorch1.7.1以上
+    #---------------------------------------------------------------------#
+    fp16            = False
+    #---------------------------------------------------------------------#
+    #   classes_path    指向model_data下的txt，与自己训练的数据集相关
+    #                   训练前一定要修改classes_path，使其对应自己的数据集
+    #---------------------------------------------------------------------#
+    classes_path    = 'model_data/voc_classes.txt'
+    #----------------------------------------------------------------------------------------------------------------------------#
+    #   权值文件的下载请看README,可以通过网盘下载。模型的 预训练权重 对不同数据集是通用的,因为特征是通用的。
+    #   模型的 预训练权重 比较重要的部分是 主干特征提取网络的权值部分,用于进行特征提取。
+    #   预训练权重对于99%的情况都必须要用,不用的话主干部分的权值太过随机,特征提取效果不明显,网络训练的结果也不会好
+    #
+    #   如果训练过程中存在中断训练的操作,可以将model_path设置成logs文件夹下的权值文件,将已经训练了一部分的权值再次载入。
+    #   同时修改下方的 冻结阶段 或者 解冻阶段 的参数,来保证模型epoch的连续性。
+    #
+    #   当model_path = ''的时候不加载整个模型的权值。
+    #
+    #   此处使用的是整个模型的权重，因此是在train.py进行加载的，pretrain不影响此处的权值加载。
+    #   如果想要让模型从主干的预训练权值开始训练，则设置model_path = ''，pretrain = True，此时仅加载主干。
+    #   如果想要让模型从0开始训练，则设置model_path = ''，pretrain = Fasle，Freeze_Train = Fasle，此时从0开始训练，且没有冻结主干的过程。
+    #
+    #   一般来讲，网络从0开始的训练效果会很差，因为权值太过随机，特征提取效果不明显，因此非常、非常、非常不建议大家从0开始训练！
+    #   如果一定要从0开始，可以了解imagenet数据集，首先训练分类模型，获得网络的主干部分权值，分类模型的 主干部分 和该模型通用，基于此进行训练。
+    #----------------------------------------------------------------------------------------------------------------------------#
+    model_path      = ''
+    #------------------------------------------------------#
+    #   input_shape     输入的shape大小，32的倍数
+    #------------------------------------------------------#
+    input_shape     = [512, 512]
+    #-------------------------------------------#
+    #   backbone        主干特征提取网络的选择
+    #                   resnet50,hourglass,efficientnet_b0,efficientnet_b1,efficientnet_b2,efficientnet_b3,efficientnet_b4,efficientnet_b5,efficientnet_b6,efficientnet_b7
+    #-------------------------------------------#
+    backbone        = "efficientnet_b0"
+    #----------------------------------------------------------------------------------------------------------------------------#
+    #   pretrained      是否使用主干网络的预训练权重，此处使用的是主干的权重，因此是在模型构建的时候进行加载的。
+    #                   如果设置了model_path，则主干的权值无需加载，pretrained的值无意义。
+    #                   如果不设置model_path，pretrained = True，此时仅加载主干开始训练。
+    #                   如果不设置model_path，pretrained = False，Freeze_Train = Fasle，此时从0开始训练，且没有冻结主干的过程。
+    #----------------------------------------------------------------------------------------------------------------------------#
+    pretrained      = True
+
+    #----------------------------------------------------------------------------------------------------------------------------#
+    #   训练分为两个阶段，分别是冻结阶段和解冻阶段。设置冻结阶段是为了满足机器性能不足的同学的训练需求。
+    #   冻结训练需要的显存较小，显卡非常差的情况下，可设置Freeze_Epoch等于UnFreeze_Epoch，此时仅仅进行冻结训练。
+    #
+    #   在此提供若干参数设置建议，各位训练者根据自己的需求进行灵活调整：
+    #   （一）从整个模型的预训练权重开始训练：
+    #       Adam：
+    #           Init_Epoch = 0，Freeze_Epoch = 50，UnFreeze_Epoch = 100，Freeze_Train = True，optimizer_type = 'adam'，Init_lr = 5e-4，weight_decay = 0。（冻结）
+    #           Init_Epoch = 0，UnFreeze_Epoch = 100，Freeze_Train = False，optimizer_type = 'adam'，Init_lr = 5e-4，weight_decay = 0。（不冻结）
+    #       SGD：
+    #           Init_Epoch = 0，Freeze_Epoch = 50，UnFreeze_Epoch = 100，Freeze_Train = True，optimizer_type = 'sgd'，Init_lr = 1e-2，weight_decay = 4e-5。（冻结）
+    #           Init_Epoch = 0，UnFreeze_Epoch = 100，Freeze_Train = False，optimizer_type = 'sgd'，Init_lr = 1e-2，weight_decay = 4e-5。（不冻结）
+    #       其中：UnFreeze_Epoch可以在100-300之间调整。
+    #   （二）从主干网络的预训练权重开始训练：
+    #       Adam：
+    #           Init_Epoch = 0，Freeze_Epoch = 50，UnFreeze_Epoch = 100，Freeze_Train = True，optimizer_type = 'adam'，Init_lr = 5e-4，weight_decay = 0。（冻结）
+    #           Init_Epoch = 0，UnFreeze_Epoch = 100，Freeze_Train = False，optimizer_type = 'adam'，Init_lr = 5e-4，weight_decay = 0。（不冻结）
+    #       SGD：
+    #           Init_Epoch = 0，Freeze_Epoch = 50，UnFreeze_Epoch = 200，Freeze_Train = True，optimizer_type = 'sgd'，Init_lr = 1e-2，weight_decay = 4e-5。（冻结）
+    #           Init_Epoch = 0，UnFreeze_Epoch = 200，Freeze_Train = False，optimizer_type = 'sgd'，Init_lr = 1e-2，weight_decay = 4e-5。（不冻结）
+    #       其中：由于从主干网络的预训练权重开始训练，主干的权值不一定适合目标检测，需要更多的训练跳出局部最优解。
+    #             UnFreeze_Epoch可以在200-300之间调整，YOLOV5和YOLOX均推荐使用300。
+    #             Adam相较于SGD收敛的快一些。因此UnFreeze_Epoch理论上可以小一点，但依然推荐更多的Epoch。
+    #   （三）batch_size的设置：
+    #       在显卡能够接受的范围内，以大为好。显存不足与数据集大小无关，提示显存不足（OOM或者CUDA out of memory）请调小batch_size。
+    #       受到BatchNorm层影响，batch_size最小为2，不能为1。
+    #       正常情况下Freeze_batch_size建议为Unfreeze_batch_size的1-2倍。不建议设置的差距过大，因为关系到学习率的自动调整。
+    #----------------------------------------------------------------------------------------------------------------------------#
+    #------------------------------------------------------------------#
+    #   冻结阶段训练参数
+    #   此时模型的主干被冻结了，特征提取网络不发生改变
+    #   占用的显存较小，仅对网络进行微调
+    #   Init_Epoch          模型当前开始的训练世代，其值可以大于Freeze_Epoch，如设置：
+    #                       Init_Epoch = 60、Freeze_Epoch = 50、UnFreeze_Epoch = 100
+    #                       会跳过冻结阶段，直接从60代开始，并调整对应的学习率。
+    #                       （断点续练时使用）
+    #   Freeze_Epoch        模型冻结训练的Freeze_Epoch
+    #                       (当Freeze_Train=False时失效)
+    #   Freeze_batch_size   模型冻结训练的batch_size
+    #                       (当Freeze_Train=False时失效)
+    #------------------------------------------------------------------#
+    Init_Epoch          = 0
+    Freeze_Epoch        = 50
+    Freeze_batch_size   = 16
+    #------------------------------------------------------------------#
+    #   解冻阶段训练参数
+    #   此时模型的主干不被冻结了，特征提取网络会发生改变
+    #   占用的显存较大，网络所有的参数都会发生改变
+    #   UnFreeze_Epoch          模型总共训练的epoch
+    #                           SGD需要更长的时间收敛，因此设置较大的UnFreeze_Epoch
+    #                           Adam可以使用相对较小的UnFreeze_Epoch
+    #   Unfreeze_batch_size     模型在解冻后的batch_size
+    #------------------------------------------------------------------#
+    UnFreeze_Epoch      = 100
+    Unfreeze_batch_size = 8
+    #------------------------------------------------------------------#
+    #   Freeze_Train    是否进行冻结训练
+    #                   默认先冻结主干训练后解冻训练。
+    #------------------------------------------------------------------#
+    Freeze_Train        = True
+
+    #------------------------------------------------------------------#
+    #   其它训练参数：学习率、优化器、学习率下降有关
+    #------------------------------------------------------------------#
+    #------------------------------------------------------------------#
+    #   Init_lr         模型的最大学习率
+    #                   当使用Adam优化器时建议设置  Init_lr=5e-4
+    #                   当使用SGD优化器时建议设置   Init_lr=1e-2
+    #   Min_lr          模型的最小学习率，默认为最大学习率的0.01
+    #------------------------------------------------------------------#
+    Init_lr             = 5e-4
+    Min_lr              = Init_lr * 0.01
+    #------------------------------------------------------------------#
+    #   optimizer_type  使用到的优化器种类，可选的有adam、sgd
+    #                   当使用Adam优化器时建议设置  Init_lr=5e-4
+    #                   当使用SGD优化器时建议设置   Init_lr=1e-2
+    #   momentum        优化器内部使用到的momentum参数
+    #   weight_decay    权值衰减，可防止过拟合
+    #                   adam会导致weight_decay错误，使用adam时建议设置为0。
+    #------------------------------------------------------------------#
+    optimizer_type      = "adam"
+    momentum            = 0.9
+    weight_decay        = 0
+    #------------------------------------------------------------------#
+    #   lr_decay_type   使用到的学习率下降方式，可选的有'step'、'cos'
+    #------------------------------------------------------------------#
+    lr_decay_type       = 'cos'
+    #------------------------------------------------------------------#
+    #   save_period     多少个epoch保存一次权值
+    #------------------------------------------------------------------#
+    save_period         = 5
+    #------------------------------------------------------------------#
+    #   save_dir        权值与日志文件保存的文件夹
+    #------------------------------------------------------------------#
+    save_dir            = 'logs'
+    #------------------------------------------------------------------#
+    #   eval_flag       是否在训练时进行评估，评估对象为验证集
+    #                   安装pycocotools库后，评估体验更佳。
+    #   eval_period     代表多少个epoch评估一次，不建议频繁的评估
+    #                   评估需要消耗较多的时间，频繁评估会导致训练非常慢
+    #   此处获得的mAP会与get_map.py获得的会有所不同，原因有二：
+    #   （一）此处获得的mAP为验证集的mAP。
+    #   （二）此处设置评估参数较为保守，目的是加快评估速度。
+    #------------------------------------------------------------------#
+    eval_flag           = True
+    eval_period         = 5
+    #------------------------------------------------------------------#
+    #   num_workers     用于设置是否使用多线程读取数据，1代表关闭多线程
+    #                   开启后会加快数据读取速度，但是会占用更多内存
+    #                   在IO为瓶颈的时候再开启多线程，即GPU运算速度远大于读取图片的速度。
+    #------------------------------------------------------------------#
+    num_workers         = 4
+
+    #------------------------------------------------------#
+    #   train_annotation_path   训练图片路径和标签
+    #   val_annotation_path     验证图片路径和标签
+    #------------------------------------------------------#
+    train_annotation_path   = '2007_train.txt'
+    val_annotation_path     = '2007_val.txt'
+
+    seed_everything(seed)
+    #------------------------------------------------------#
+    #   设置用到的显卡
+    #------------------------------------------------------#
+    ngpus_per_node  = torch.cuda.device_count()
+    if distributed:
+        dist.init_process_group(backend="nccl")
+        local_rank  = int(os.environ["LOCAL_RANK"])
+        rank        = int(os.environ["RANK"])
+        device      = torch.device("cuda", local_rank)
+        if local_rank == 0:
+            print(f"[{os.getpid()}] (rank = {rank}, local_rank = {local_rank}) training...")
+            print("Gpu Device Count : ", ngpus_per_node)
+    else:
+        device          = torch.device('cuda' if torch.cuda.is_available() else 'cpu')
+        local_rank      = 0
+        rank            = 0
+
+    #----------------------------------------------------#
+    #   下载预训练权重
+    #   efficientnet不用在这里下载预训练权重
+    #----------------------------------------------------#
+    if pretrained and "efficientnet" not in backbone:
+        if distributed:
+            if local_rank == 0:
+                download_weights(backbone)
+            dist.barrier()
+        else:
+            download_weights(backbone)
+
+    #----------------------------------------------------#
+    #   获取classes
+    #----------------------------------------------------#
+    class_names, num_classes = get_classes(classes_path)
+
+    if backbone == "resnet50":
+        model = CenterNet_Resnet50(num_classes, pretrained = pretrained)
+    elif backbone == "hourglass":
+        model = CenterNet_HourglassNet({'hm': num_classes, 'wh': 2, 'reg':2}, pretrained = pretrained)
+    elif "efficientnet" in backbone:
+        model = CenterNet_Efficientnet(num_classes, phi = backbone, pretrained = pretrained)
+    if model_path != '':
+        #------------------------------------------------------#
+        #   权值文件请看README，百度网盘下载
+        #------------------------------------------------------#
+        if local_rank == 0:
+            print('Load weights {}.'.format(model_path))
+
+        #------------------------------------------------------#
+        #   根据预训练权重的Key和模型的Key进行加载
+        #------------------------------------------------------#
+        model_dict      = model.state_dict()
+        pretrained_dict = torch.load(model_path, map_location = device)
+        load_key, no_load_key, temp_dict = [], [], {}
+        for k, v in pretrained_dict.items():
+            if k in model_dict.keys() and np.shape(model_dict[k]) == np.shape(v):
+                temp_dict[k] = v
+                load_key.append(k)
+            else:
+                no_load_key.append(k)
+        model_dict.update(temp_dict)
+        model.load_state_dict(model_dict)
+        #------------------------------------------------------#
+        #   显示没有匹配上的Key
+        #------------------------------------------------------#
+        if local_rank == 0:
+            print("\nSuccessful Load Key:", str(load_key)[:500], "……\nSuccessful Load Key Num:", len(load_key))
+            print("\nFail To Load Key:", str(no_load_key)[:500], "……\nFail To Load Key num:", len(no_load_key))
+            print("\n\033[1;33;44m温馨提示，head部分没有载入是正常现象，Backbone部分没有载入是错误的。\033[0m")
+
+    #----------------------#
+    #   记录Loss
+    #----------------------#
+    if local_rank == 0:
+        time_str        = datetime.datetime.strftime(datetime.datetime.now(),'%Y_%m_%d_%H_%M_%S')
+        log_dir         = os.path.join(save_dir, "loss_" + str(time_str))
+        loss_history    = LossHistory(log_dir, model, input_shape=input_shape)
+    else:
+        loss_history = None
+
+    #------------------------------------------------------------------#
+    #   torch 1.2不支持amp，建议使用torch 1.7.1及以上正确使用fp16
+    #   因此torch1.2这里显示"could not be resolve"
+    #------------------------------------------------------------------#
+    if fp16:
+        from torch.cuda.amp import GradScaler as GradScaler
+        scaler = GradScaler()
+    else:
+        scaler = None
+
+    model_train     = model.train()
+    #----------------------------#
+    #   多卡同步Bn
+    #----------------------------#
+    if sync_bn and ngpus_per_node > 1 and distributed:
+        model_train = torch.nn.SyncBatchNorm.convert_sync_batchnorm(model_train)
+    elif sync_bn:
+        print("Sync_bn is not support in one gpu or not distributed.")
+
+    if Cuda:
+        if distributed:
+            #----------------------------#
+            #   多卡平行运行
+            #----------------------------#
+            model_train = model_train.cuda(local_rank)
+            model_train = torch.nn.parallel.DistributedDataParallel(model_train, device_ids=[local_rank], find_unused_parameters=True)
+        else:
+            model_train = torch.nn.DataParallel(model)
+            cudnn.benchmark = True
+            model_train = model_train.cuda()
+
+    #---------------------------#
+    #   读取数据集对应的txt
+    #---------------------------#
+    with open(train_annotation_path) as f:
+        train_lines = f.readlines()
+    with open(val_annotation_path) as f:
+        val_lines   = f.readlines()
+    num_train   = len(train_lines)
+    num_val     = len(val_lines)
+
+    if local_rank == 0:
+        show_config(
+            classes_path = classes_path, model_path = model_path, input_shape = input_shape, \
+            Init_Epoch = Init_Epoch, Freeze_Epoch = Freeze_Epoch, UnFreeze_Epoch = UnFreeze_Epoch, Freeze_batch_size = Freeze_batch_size, Unfreeze_batch_size = Unfreeze_batch_size, Freeze_Train = Freeze_Train, \
+            Init_lr = Init_lr, Min_lr = Min_lr, optimizer_type = optimizer_type, momentum = momentum, lr_decay_type = lr_decay_type, \
+            save_period = save_period, save_dir = save_dir, num_workers = num_workers, num_train = num_train, num_val = num_val
+        )
+        #---------------------------------------------------------#
+        #   总训练世代指的是遍历全部数据的总次数
+        #   总训练步长指的是梯度下降的总次数
+        #   每个训练世代包含若干训练步长，每个训练步长进行一次梯度下降。
+        #   此处仅建议最低训练世代，上不封顶，计算时只考虑了解冻部分
+        #----------------------------------------------------------#
+        wanted_step = 5e4 if optimizer_type == "sgd" else 1.5e4
+        total_step  = num_train // Unfreeze_batch_size * UnFreeze_Epoch
+        if total_step <= wanted_step:
+            if num_train // Unfreeze_batch_size == 0:
+                raise ValueError('数据集过小，无法进行训练，请扩充数据集。')
+            wanted_epoch = wanted_step // (num_train // Unfreeze_batch_size) + 1
+            print("\n\033[1;33;44m[Warning] 使用%s优化器时，建议将训练总步长设置到%d以上。\033[0m"%(optimizer_type, wanted_step))
+            print("\033[1;33;44m[Warning] 本次运行的总训练数据量为%d，Unfreeze_batch_size为%d，共训练%d个Epoch，计算出总训练步长为%d。\033[0m"%(num_train, Unfreeze_batch_size, UnFreeze_Epoch, total_step))
+            print("\033[1;33;44m[Warning] 由于总训练步长为%d，小于建议总步长%d，建议设置总世代为%d。\033[0m"%(total_step, wanted_step, wanted_epoch))
+
+    #------------------------------------------------------#
+    #   主干特征提取网络特征通用，冻结训练可以加快训练速度
+    #   也可以在训练初期防止权值被破坏。
+    #   Init_Epoch为起始世代
+    #   Freeze_Epoch为冻结训练的世代
+    #   UnFreeze_Epoch总训练世代
+    #   提示OOM或者显存不足请调小Batch_size
+    #------------------------------------------------------#
+    if True:
+        UnFreeze_flag = False
+        #------------------------------------#
+        #   冻结一定部分训练
+        #------------------------------------#
+        if Freeze_Train:
+            model.freeze_backbone()
+
+        #-------------------------------------------------------------------#
+        #   如果不冻结训练的话，直接设置batch_size为Unfreeze_batch_size
+        #-------------------------------------------------------------------#
+        batch_size = Freeze_batch_size if Freeze_Train else Unfreeze_batch_size
+
+        #-------------------------------------------------------------------#
+        #   判断当前batch_size，自适应调整学习率
+        #-------------------------------------------------------------------#
+        nbs             = 64
+        lr_limit_max    = 5e-4 if optimizer_type == 'adam' else 5e-2
+        lr_limit_min    = 2.5e-4 if optimizer_type == 'adam' else 5e-4
+        Init_lr_fit     = min(max(batch_size / nbs * Init_lr, lr_limit_min), lr_limit_max)
+        Min_lr_fit      = min(max(batch_size / nbs * Min_lr, lr_limit_min * 1e-2), lr_limit_max * 1e-2)
+
+        #---------------------------------------#
+        #   根据optimizer_type选择优化器
+        #---------------------------------------#
+        optimizer = {
+            'adam'  : optim.Adam(model.parameters(), Init_lr_fit, betas = (momentum, 0.999), weight_decay = weight_decay),
+            'sgd'   : optim.SGD(model.parameters(), Init_lr_fit, momentum = momentum, nesterov=True, weight_decay = weight_decay)
+        }[optimizer_type]
+
+        #---------------------------------------#
+        #   获得学习率下降的公式
+        #---------------------------------------#
+        lr_scheduler_func = get_lr_scheduler(lr_decay_type, Init_lr_fit, Min_lr_fit, UnFreeze_Epoch)
+
+        #---------------------------------------#
+        #   判断每一个世代的长度
+        #---------------------------------------#
+        epoch_step      = num_train // batch_size
+        epoch_step_val  = num_val // batch_size
+
+        if epoch_step == 0 or epoch_step_val == 0:
+            raise ValueError("数据集过小，无法继续进行训练，请扩充数据集。")
+
+        train_dataset   = CenternetDataset(train_lines, input_shape, num_classes, train = True)
+        val_dataset     = CenternetDataset(val_lines, input_shape, num_classes, train = False)
+
+        if distributed:
+            train_sampler   = torch.utils.data.distributed.DistributedSampler(train_dataset, shuffle=True,)
+            val_sampler     = torch.utils.data.distributed.DistributedSampler(val_dataset, shuffle=False,)
+            batch_size      = batch_size // ngpus_per_node
+            shuffle         = False
+        else:
+            train_sampler   = None
+            val_sampler     = None
+            shuffle         = True
+
+        gen             = DataLoader(train_dataset, shuffle = shuffle, batch_size = batch_size, num_workers = num_workers, pin_memory=True,
+                                    drop_last=True, collate_fn=centernet_dataset_collate, sampler=train_sampler, 
+                                    worker_init_fn=partial(worker_init_fn, rank=rank, seed=seed))
+        gen_val         = DataLoader(val_dataset  , shuffle = shuffle, batch_size = batch_size, num_workers = num_workers, pin_memory=True, 
+                                    drop_last=True, collate_fn=centernet_dataset_collate, sampler=val_sampler, 
+                                    worker_init_fn=partial(worker_init_fn, rank=rank, seed=seed))
+
+        #----------------------#
+        #   记录eval的map曲线
+        #----------------------#
+        if local_rank == 0:
+            eval_callback   = EvalCallback(model, backbone, input_shape, class_names, num_classes, val_lines, log_dir, Cuda, \
+                                            eval_flag=eval_flag, period=eval_period)
+        else:
+            eval_callback   = None
+
+        #---------------------------------------#
+        #   开始模型训练
+        #---------------------------------------#
+        for epoch in range(Init_Epoch, UnFreeze_Epoch):
+            #---------------------------------------#
+            #   如果模型有冻结学习部分
+            #   则解冻，并设置参数
+            #---------------------------------------#
+            if epoch >= Freeze_Epoch and not UnFreeze_flag and Freeze_Train:
+                batch_size = Unfreeze_batch_size
+
+                #-------------------------------------------------------------------#
+                #   判断当前batch_size，自适应调整学习率
+                #-------------------------------------------------------------------#
+                nbs             = 64
+                lr_limit_max    = 5e-4 if optimizer_type == 'adam' else 5e-2
+                lr_limit_min    = 2.5e-4 if optimizer_type == 'adam' else 5e-4
+                Init_lr_fit     = min(max(batch_size / nbs * Init_lr, lr_limit_min), lr_limit_max)
+                Min_lr_fit      = min(max(batch_size / nbs * Min_lr, lr_limit_min * 1e-2), lr_limit_max * 1e-2)
+                #---------------------------------------#
+                #   获得学习率下降的公式
+                #---------------------------------------#
+                lr_scheduler_func = get_lr_scheduler(lr_decay_type, Init_lr_fit, Min_lr_fit, UnFreeze_Epoch)
+
+                model.unfreeze_backbone()
+
+                epoch_step      = num_train // batch_size
+                epoch_step_val  = num_val // batch_size
+
+                if epoch_step == 0 or epoch_step_val == 0:
+                    raise ValueError("数据集过小，无法继续进行训练，请扩充数据集。")
+
+                if distributed:
+                    batch_size = batch_size // ngpus_per_node
+
+                gen             = DataLoader(train_dataset, shuffle = shuffle, batch_size = batch_size, num_workers = num_workers, pin_memory=True,
+                                            drop_last=True, collate_fn=centernet_dataset_collate, sampler=train_sampler, 
+                                            worker_init_fn=partial(worker_init_fn, rank=rank, seed=seed))
+                gen_val         = DataLoader(val_dataset  , shuffle = shuffle, batch_size = batch_size, num_workers = num_workers, pin_memory=True, 
+                                            drop_last=True, collate_fn=centernet_dataset_collate, sampler=val_sampler, 
+                                            worker_init_fn=partial(worker_init_fn, rank=rank, seed=seed))
+
+                UnFreeze_flag = True
+
+            if distributed:
+                train_sampler.set_epoch(epoch)
+
+            set_optimizer_lr(optimizer, lr_scheduler_func, epoch)
+
+            fit_one_epoch(model_train, model, loss_history, eval_callback, optimizer, epoch,
+                    epoch_step, epoch_step_val, gen, gen_val, UnFreeze_Epoch, Cuda, fp16, scaler, backbone, save_period, save_dir, local_rank)
+
+        if local_rank == 0:
+            loss_history.writer.close()